"""Register environments and expose them through make()."""

import os
import sys

import gymnasium
from gymnasium.envs.registration import register


def register_all_environments() -> None:
    """Add all benchmark environments to the gymnasium registry."""
    # NOTE: ids must start with "prbench/" to be properly registered.

    # Detect headless mode (no DISPLAY) and set OSMesa if needed
    if not os.environ.get("DISPLAY"):
        if sys.platform == "darwin":
            os.environ["MUJOCO_GL"] = "glfw"
            os.environ["PYOPENGL_PLATFORM"] = "glfw"
        else:
            os.environ["MUJOCO_GL"] = "osmesa"
            os.environ["PYOPENGL_PLATFORM"] = "osmesa"

    # Obstructions2D environment with different numbers of obstructions.
    num_obstructions = [0, 1, 2, 3, 4]
    for num_obstruction in num_obstructions:
        _register(
            id=f"prbench/Obstruction2D-o{num_obstruction}-v0",
            entry_point="prbench.envs.geom2d.obstruction2d:Obstruction2DEnv",
            kwargs={"num_obstructions": num_obstruction},
        )

    # ClutteredRetrieval2D environment with different numbers of obstructions.
    num_obstructions = [1, 10, 25]
    for num_obstruction in num_obstructions:
        _register(
            id=f"prbench/ClutteredRetrieval2D-o{num_obstruction}-v0",
            entry_point="prbench.envs.geom2d.clutteredretrieval2d:ClutteredRetrieval2DEnv",  # pylint: disable=line-too-long
            kwargs={"num_obstructions": num_obstruction},
        )

    # ClutteredStorage2D environment with different numbers of blocks.
    num_blocks = [1, 3, 7, 15]
    for num_block in num_blocks:
        _register(
            id=f"prbench/ClutteredStorage2D-b{num_block}-v0",
            entry_point="prbench.envs.geom2d.clutteredstorage2d:ClutteredStorage2DEnv",
            kwargs={"num_blocks": num_block},
        )

    # Motion2D environment with different numbers of passages.
    num_passages = [1, 2, 3, 4, 5]
    for num_passage in num_passages:
        _register(
            id=f"prbench/Motion2D-p{num_passage}-v0",
            entry_point="prbench.envs.geom2d.motion2d:Motion2DEnv",
            kwargs={"num_passages": num_passage},
        )

    # StickButton2D environment with different numbers of buttons.
    num_buttons = [1, 2, 3, 5, 10]
    for num_button in num_buttons:
        _register(
            id=f"prbench/StickButton2D-b{num_button}-v0",
            entry_point="prbench.envs.geom2d.stickbutton2d:StickButton2DEnv",
            kwargs={"num_buttons": num_button},
        )

<<<<<<< HEAD
    # PushPullHook2D environment
    register(
        id="prbench/PushPullHook2D-v0",
        entry_point="prbench.envs.geom2d.pushpullhook2d:PushPullHook2DEnv",
=======
    # Motion3D environment.
    _register(
        id="prbench/Motion3D-v0",
        entry_point="prbench.envs.geom3d.motion3d:Motion3DEnv",
>>>>>>> b8aee124
    )

    # TidyBot3D environments with different scenes and object counts
    scene_configs = [
        ("ground", [3, 5, 7]),  # Ground/scene.xml with different object counts
        ("table", [3, 5, 7]),  # Table with different object counts
        ("cupboard", [8]),  # Cupboard environment
    ]

    for scene_type, object_counts in scene_configs:
        for num_objects in object_counts:
            register(
                id=f"prbench/TidyBot3D-{scene_type}-o{num_objects}-v0",
                entry_point="prbench.envs.tidybot.tidybot3d:TidyBot3DEnv",
                kwargs={
                    "scene_type": scene_type,
                    "num_objects": num_objects,
                },
            )


def _register(id: str, *args, **kwargs) -> None:  # pylint: disable=redefined-builtin
    """Call register(), but only if the environment id is not already registered.

    This is to avoid noisy logging.warnings in register(). We are assuming that envs
    with the same id are equivalent, so this is safe.
    """
    if id not in gymnasium.registry:
        register(id, *args, **kwargs)


def make(*args, **kwargs) -> gymnasium.Env:
    """Create a registered environment from its name."""
    return gymnasium.make(*args, **kwargs)


def get_all_env_ids() -> set[str]:
    """Get all known benchmark environments."""
    return {env for env in gymnasium.registry if env.startswith("prbench/")}<|MERGE_RESOLUTION|>--- conflicted
+++ resolved
@@ -65,17 +65,16 @@
             kwargs={"num_buttons": num_button},
         )
 
-<<<<<<< HEAD
     # PushPullHook2D environment
     register(
         id="prbench/PushPullHook2D-v0",
         entry_point="prbench.envs.geom2d.pushpullhook2d:PushPullHook2DEnv",
-=======
+    )
+
     # Motion3D environment.
     _register(
         id="prbench/Motion3D-v0",
         entry_point="prbench.envs.geom3d.motion3d:Motion3DEnv",
->>>>>>> b8aee124
     )
 
     # TidyBot3D environments with different scenes and object counts
