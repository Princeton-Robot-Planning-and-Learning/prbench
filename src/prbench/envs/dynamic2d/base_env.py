"""Base class for Dynamic2D (PyMunk) robot environments."""

import abc
from dataclasses import dataclass
from typing import Any, Generic, TypeVar

import gymnasium
import numpy as np
import pymunk
from numpy.typing import NDArray
from relational_structs import (
    Array,
    Object,
    ObjectCentricState,
    ObjectCentricStateSpace,
    Type,
)
from relational_structs.utils import create_state_from_dict

from prbench.core import ObjectCentricPRBenchEnv, PRBenchEnvConfig, RobotActionSpace
from prbench.envs.dynamic2d.object_types import Dynamic2DRobotEnvTypeFeatures
from prbench.envs.dynamic2d.utils import (
    DYNAMIC_COLLISION_TYPE,
    ROBOT_COLLISION_TYPE,
    STATIC_COLLISION_TYPE,
    KinRobot,
    KinRobotActionSpace,
    PDController,
    get_fingered_robot_action_from_gui_input,
    on_collision_w_static,
    on_gripper_grasp,
)
from prbench.envs.geom2d.structs import MultiBody2D
from prbench.envs.utils import render_2dstate


@dataclass(frozen=True)
class Dynamic2DRobotEnvConfig(PRBenchEnvConfig):
    """Scene config for a Dynamic2DRobotEnv."""

    # The world is oriented like a standard X/Y coordinate frame.
    world_min_x: float = 0.0
    world_max_x: float = 10.0
    world_min_y: float = 0.0
    world_max_y: float = 10.0

    # Action space parameters.
    min_dx: float = -1e-2
    max_dx: float = 1e-2
    min_dy: float = -1e-2
    max_dy: float = 1e-2
    min_dtheta: float = -np.pi / 16
    max_dtheta: float = np.pi / 16
    min_darm: float = -5e-2
    max_darm: float = 5e-2
    min_dgripper: float = -0.02
    max_dgripper: float = 0.02

    # Robot parameters
    init_robot_pos: tuple[float, float] = (5.0, 5.0)
    robot_base_radius: float = 0.4
    robot_arm_length_max: float = 0.8
    gripper_base_width: float = 0.01
    gripper_base_height: float = 0.1
    gripper_finger_width: float = 0.1
    gripper_finger_height: float = 0.01
    finger_moving_threshold: float = 1e-3  # threshold to consider finger moving

    # Controller parameters
    # NOTE: Do not modify these parameters and the control_hz, sim_hz unless you
    # understand the implications. These parameters have been tuned to work well
    # with the simulation parameters.
    kp_pos: float = 50.0
    kv_pos: float = 5.0
    kp_rot: float = 50.0
    kv_rot: float = 5.0

    # Physics parameters
    gravity_y: float = -9.8
    collision_slop: float = 0.001  # Allow small interpenetration, depends on env scale
    control_hz: int = 10  # Control frequency (fps in rendering)
    sim_hz: int = 100  # Simulation frequency (dt in simulation)

    # For rendering.
    render_dpi: int = 50


_ConfigType = TypeVar("_ConfigType", bound=Dynamic2DRobotEnvConfig)


class ObjectCentricDynamic2DRobotEnv(
    ObjectCentricPRBenchEnv[ObjectCentricState, Array, _ConfigType],
    Generic[_ConfigType],
):
    """Base class for Dynamic2D robot environments using PyMunk physics.

    This environment uses PyMunk for physics simulation with a KinRobot.
    """

    # Only RGB rendering is implemented.
    metadata = {"render_modes": ["rgb_array"]}

    def __init__(self, *args, **kwargs) -> None:
        super().__init__(*args, **kwargs)

        # PyMunk physics space
        self.pymunk_space: pymunk.Space | None = None
        self.robot: KinRobot | None = None
        self.pd_controller = PDController(
            kp_pos=self.config.kp_pos,
            kv_pos=self.config.kv_pos,
            kp_rot=self.config.kp_rot,
            kv_rot=self.config.kv_rot,
        )

        # Initialized by reset().
        self._current_state: ObjectCentricState | None = None
        # Note: We assume each object corresponds to exactly one pymunk body.
        # This does not include the robot, which is handled separately.
        self._state_obj_to_pymunk_body: dict[Object, pymunk.Body] = {}
        # Used for collision checking with Geom2D.
        self._static_object_body_cache: dict[Object, MultiBody2D] = {}

    def _create_observation_space(self, config: _ConfigType) -> ObjectCentricStateSpace:
        types = set(self.type_features)
        return ObjectCentricStateSpace(types)

    def _create_action_space(self, config: _ConfigType) -> RobotActionSpace:
        return KinRobotActionSpace(
            min_dx=config.min_dx,
            max_dx=config.max_dx,
            min_dy=config.min_dy,
            max_dy=config.max_dy,
            min_dtheta=config.min_dtheta,
            max_dtheta=config.max_dtheta,
            min_darm=config.min_darm,
            max_darm=config.max_darm,
            min_dgripper=config.min_dgripper,
            max_dgripper=config.max_dgripper,
        )

    def _create_constant_initial_state(self) -> ObjectCentricState:
        initial_state_dict = self._create_constant_initial_state_dict()
        return create_state_from_dict(initial_state_dict, Dynamic2DRobotEnvTypeFeatures)

    def _setup_physics_space(self) -> None:
        """Set up the PyMunk physics space."""
        self.pymunk_space = pymunk.Space()
        self.pymunk_space.gravity = 0, self.config.gravity_y
        self.pymunk_space.collision_slop = self.config.collision_slop

        # Create robot
        self.robot = KinRobot(
            init_pos=pymunk.Vec2d(*self.config.init_robot_pos),
            base_radius=self.config.robot_base_radius,
            arm_length_max=self.config.robot_arm_length_max,
            gripper_base_width=self.config.gripper_base_width,
            gripper_base_height=self.config.gripper_base_height,
            gripper_finger_width=self.config.gripper_finger_width,
            gripper_finger_height=self.config.gripper_finger_height,
        )
        self.robot.add_to_space(self.pymunk_space)

        # Set up collision handlers
        self.pymunk_space.on_collision(
            DYNAMIC_COLLISION_TYPE,
            ROBOT_COLLISION_TYPE,
            post_solve=on_gripper_grasp,
            data=self.robot,
        )
        self.pymunk_space.on_collision(
            STATIC_COLLISION_TYPE,
            ROBOT_COLLISION_TYPE,
            pre_solve=on_collision_w_static,
            data=self.robot,
        )

    def _reset_robot_in_space(self, obj: Object, state: ObjectCentricState) -> None:
        """Reset the robot in the PyMunk space."""
        assert self.pymunk_space is not None, "Space not initialized"
        robot_base_x = state.get(obj, "x")
        robot_base_y = state.get(obj, "y")
        robot_theta = state.get(obj, "theta")
        robot_arm = state.get(obj, "arm_joint")
        robot_gripper = state.get(obj, "finger_gap")
        assert self.robot is not None, "Robot not initialized"
        self.robot.reset_positions(
            base_x=robot_base_x,
            base_y=robot_base_y,
            base_theta=robot_theta,
            arm_length=robot_arm,
            gripper_gap=robot_gripper,
        )

    @abc.abstractmethod
    def _add_state_to_space(self, state: ObjectCentricState) -> None:
        """Add objects from the state to the PyMunk space."""

    @abc.abstractmethod
    def _read_state_from_space(self) -> None:
        """Read the current state from the PyMunk space."""

    @abc.abstractmethod
    def _create_constant_initial_state_dict(self) -> dict[Object, dict[str, float]]:
        """Create the constant initial state dict."""

    @abc.abstractmethod
    def _sample_initial_state(self) -> ObjectCentricState:
        """Use self.np_random to sample an initial state."""

    @abc.abstractmethod
    def _get_reward_and_done(self) -> tuple[float, bool]:
        """Calculate reward and termination based on self._current_state."""

    @property
    def type_features(self) -> dict[Type, list[str]]:
        """The types and features for this environment."""
        return Dynamic2DRobotEnvTypeFeatures

    def _get_obs(self) -> ObjectCentricState:
        """Get observation by reading from the physics simulation."""
        self._read_state_from_space()
        assert self._current_state is not None, "Need to call reset()"
        return self._current_state.copy()

    def _get_info(self) -> dict:
        return {}  # no extra info provided right now

    @property
    def full_state(self) -> ObjectCentricState:
        """Get the full state, which includes both dynamic and static objects."""
        if self._current_state is None:
            raise RuntimeError("Current state is not initialized")
        full_state = self._current_state.copy()
        if self._initial_constant_state is not None:
            # Merge the initial constant state with the current state.
            full_state.data.update(self._initial_constant_state.data)
        return full_state

    def reset(
        self, *, seed: int | None = None, options: dict | None = None
    ) -> tuple[ObjectCentricState, dict]:
        # Reset the random seed.
        gymnasium.Env.reset(self, seed=seed)

        # Clear existing physics space
        if self.pymunk_space:
            # Remove all bodies and shapes
            for body in list(self.pymunk_space.bodies):
                for shape in list(body.shapes):
                    if body in self.pymunk_space.bodies:
                        self.pymunk_space.remove(body, shape)
            for shape in list(self.pymunk_space.shapes):
                # Some shapes are not attached to bodies (e.g., static lines)
                self.pymunk_space.remove(shape)

        # Set up new physics space
        self._setup_physics_space()
        self._static_object_body_cache = {}
        self._state_obj_to_pymunk_body = {}

        # For testing purposes only, the options may specify an initial scene.
        if options is not None and "init_state" in options:
            self._current_state = options["init_state"].copy()
        # Otherwise, set up the initial scene here.
        else:
            self._current_state = self._sample_initial_state()

        # Add objects to physics space
        self._add_state_to_space(self.full_state)

        # Calculate simulation parameters
        dt = 1.0 / self.config.sim_hz
        # Stepping physics to let things settle
        assert self.pymunk_space is not None, "Space not initialized"
        for _ in range(self.config.sim_hz):
            self.pymunk_space.step(dt)

        observation = self._get_obs()
        info = self._get_info()

        return observation, info

    def step(self, action: Array) -> tuple[ObjectCentricState, float, bool, bool, dict]:
        assert self.action_space.contains(action)
        dx, dy, dtheta, darm, dgripper = action
        assert self._current_state is not None, "Need to call reset()"
        assert self.pymunk_space is not None, "Space not initialized"
        assert self.robot is not None, "Robot not initialized"

        # Calculate simulation parameters
        sim_dt = 1.0 / self.config.sim_hz
        control_dt = 1.0 / self.config.control_hz
        n_steps = self.config.sim_hz // self.config.control_hz

        # Calculate target positions
        tgt_x = self.robot.base_pose.x + dx
        tgt_y = self.robot.base_pose.y + dy
        tgt_theta = self.robot.base_pose.theta + dtheta
        tgt_arm = max(
            min(self.robot.curr_arm_length + darm, self.robot.arm_length_max),
            self.robot.base_radius,
        )
        tgt_gripper = max(
            min(self.robot.curr_gripper + dgripper, self.robot.gripper_gap_max),
            self.robot.gripper_finger_height * 2,
        )

        # Set robot finger state (for grasping and dropping behavior)
        curr_held_obj_pymunk_idx = [
            kin_obj[0].id for kin_obj, _, _ in self.robot.held_objects
        ]
        # Allow small change in finger gap without changing state
        if tgt_gripper - self.robot.curr_gripper > self.config.finger_moving_threshold:
            self.robot.is_opening_finger = True
            self.robot.is_closing_finger = False
        elif (
            self.robot.curr_gripper - tgt_gripper > self.config.finger_moving_threshold
        ):
            self.robot.is_opening_finger = False
            self.robot.is_closing_finger = True
        else:
            self.robot.is_opening_finger = False
            self.robot.is_closing_finger = False

        # Multi-step simulation like pushT env
        for _ in range(n_steps):
            # Use PD control to compute base and gripper velocities
            (
                base_vel,
                base_ang_vel,
                gripper_base_vel,
                finger_vel_l,
                held_obj_vel,
            ) = self.pd_controller.compute_control(
                self.robot,
                tgt_x,
                tgt_y,
                tgt_theta,
                tgt_arm,
                tgt_gripper,
                control_dt,
            )
            # Update robot with the vel (PD control updates velocities)
            self.robot.update(
                base_vel,
                base_ang_vel,
                gripper_base_vel,
                finger_vel_l,
                held_obj_vel,
            )
            # Step physics simulation (more fine-grained than control freq)
            for _ in range(self.config.sim_hz // self.config.control_hz):
                self.pymunk_space.step(sim_dt)

        # NOTE: We currently assume the robot can only grasp one object at a time.
        # Assuming that the missing object body and the new body is naturally matched.
        # Need an update in the future if we allow multiple objects to be grasped.
        new_held_obj_pymunk_idx = {
            kin_obj[0].id: kin_obj[0] for kin_obj, _, _ in self.robot.held_objects
        }
        if len(list(new_held_obj_pymunk_idx.keys())) > 1:
            self.robot.is_closing_finger = False
            self.robot.is_opening_finger = True  # Grasping failed, open fingers

        if (
            list(new_held_obj_pymunk_idx.keys()) != curr_held_obj_pymunk_idx
        ) and self.robot.is_closing_finger:
            # Grasping happened
            assert len(curr_held_obj_pymunk_idx) == 0
            new_body = list(new_held_obj_pymunk_idx.values())[0]
            for state_obj, body in self._state_obj_to_pymunk_body.items():
                if body not in self.pymunk_space.bodies:
                    # This is the object that got grasped
                    self._state_obj_to_pymunk_body[state_obj] = new_body

        # Drop objects after internal steps
        if self.robot.is_opening_finger:
            # First, for all state objects, if their pymunk body is held,
            # change to dynamic body and remove the held body.
            held_body_ids_shape = {
                kin_obj[0].id: kin_obj[1] for kin_obj, _, _ in self.robot.held_objects
            }
            for state_obj, body in self._state_obj_to_pymunk_body.items():
                if body.id in held_body_ids_shape.keys():
                    # Change to dynamic body
                    kinematic_body = body
                    points = held_body_ids_shape[body.id].get_vertices()
                    mass = 1.0  # Assume uniform mass for now
                    moment = pymunk.moment_for_poly(mass, points, (0, 0))
                    dynamic_body = pymunk.Body(mass, moment)
                    dynamic_body.position = kinematic_body.position
                    dynamic_body.velocity = kinematic_body.velocity  # Preserve velocity
                    dynamic_body.angular_velocity = kinematic_body.angular_velocity
                    dynamic_body.angle = kinematic_body.angle
                    shape = pymunk.Poly(dynamic_body, points)
                    shape.friction = 1.0
                    shape.density = 1.0
                    shape.collision_type = DYNAMIC_COLLISION_TYPE
                    self.pymunk_space.add(dynamic_body, shape)
                    self.pymunk_space.remove(
                        kinematic_body, held_body_ids_shape[body.id]
                    )
                    self._state_obj_to_pymunk_body[state_obj] = dynamic_body
                    held_body_ids_shape.pop(body.id)
            # Then, for any remaining held objects not matched to state objects,
            # directly remove them from the space.
            for kin_obj, _, _ in self.robot.held_objects:
                if kin_obj[0].id in held_body_ids_shape.keys():
                    # Remove any extra objects in hand
                    self.pymunk_space.remove(kin_obj[0], kin_obj[1])
                    continue
            self.robot.held_objects = []

        self.robot.is_closing_finger = False  # reset
        self.robot.is_opening_finger = False

        reward, terminated = self._get_reward_and_done()
        truncated = False  # no maximum horizon, by default
        observation = self._get_obs()
        info = self._get_info()
        return observation, reward, terminated, truncated, info

    def render(self) -> NDArray[np.uint8]:  # type: ignore
        """Render the current state.

        The same as Geom2D render for now.
        """
        # This will be implemented later
        assert self.render_mode == "rgb_array"
        assert self._current_state is not None, "Need to call reset()"
        render_input_state = self._current_state.copy()
        if self._initial_constant_state is not None:
            # Merge the initial constant state with the current state.
            render_input_state.data.update(self._initial_constant_state.data)
        return render_2dstate(
            render_input_state,
            self._static_object_body_cache,
            self.config.world_min_x,
            self.config.world_max_x,
            self.config.world_min_y,
            self.config.world_max_y,
            self.config.render_dpi,
        )

<<<<<<< HEAD

class ConstantObjectDynamic2DEnv(
    gymnasium.Env[NDArray[np.float32], NDArray[np.float32]]
):
    """Defined by an object-centric Dynamic2D environment and a constant object set.

    The point of this pattern is to allow implementing object-centric environments with
    variable numbers of objects, but then also create versions of the environment with a
    constant number of objects so it is easy to apply, e.g., RL approaches that use
    fixed-dimensional observation and action spaces.
    """

    # NOTE: we need to define render_modes in the class instead of the instance because
    # gym.make extracts render_modes from the class (entry_point) before instantiation.
    metadata: dict[str, Any] = {"render_modes": ["rgb_array"]}

    def __init__(self, *args, render_mode: str | None = None, **kwargs) -> None:
        super().__init__()
        self._dynamic2d_env = self._create_object_centric_dynamic2d_env(*args, **kwargs)
        # Create a Box version of the observation space by extracting the constant
        # objects from an exemplar state.
        assert isinstance(
            self._dynamic2d_env.observation_space, ObjectCentricStateSpace
        )
        exemplar_object_centric_state, _ = self._dynamic2d_env.reset()
        obj_name_to_obj = {o.name: o for o in exemplar_object_centric_state}
        obj_names = self._get_constant_object_names(exemplar_object_centric_state)
        self._constant_objects = [obj_name_to_obj[o] for o in obj_names]
        # This is a Box space with some extra functionality to allow easy vectorizing.
        self.observation_space = self._dynamic2d_env.observation_space.to_box(
            self._constant_objects, Dynamic2DRobotEnvTypeFeatures
        )
        self.action_space = self._dynamic2d_env.action_space
        assert isinstance(self.observation_space, ObjectCentricBoxSpace)
        # The action space already inherits from Box, so we don't need to change it.
        assert isinstance(self.action_space, KinRobotActionSpace)
        # Add descriptions to metadata for doc generation.
        obs_md = self.observation_space.create_markdown_description()
        act_md = self.action_space.create_markdown_description()
        env_md = self._create_env_markdown_description()
        reward_md = self._create_reward_markdown_description()
        references_md = self._create_references_markdown_description()
        # Update the metadata. Note that we need to define the render_modes in the class
        # rather than in the instance because gym.make() extracts render_modes from cls.
        self.metadata = self.metadata.copy()
        self.metadata.update(
            {
                "description": env_md,
                "observation_space_description": obs_md,
                "action_space_description": act_md,
                "reward_description": reward_md,
                "references": references_md,
                "render_fps": self._dynamic2d_env.metadata.get("render_fps", 20),
            }
        )
        self.render_mode = render_mode

    @abc.abstractmethod
    def _create_object_centric_dynamic2d_env(
        self, *args, **kwargs
    ) -> Dynamic2DRobotEnv:
        """Create the underlying object-centric environment."""

    @abc.abstractmethod
    def _get_constant_object_names(
        self, exemplar_state: ObjectCentricState
    ) -> list[str]:
        """The ordered names of the constant objects extracted from the observations."""

    @abc.abstractmethod
    def _create_env_markdown_description(self) -> str:
        """Create a markdown description of the overall environment."""

    @abc.abstractmethod
    def _create_reward_markdown_description(self) -> str:
        """Create a markdown description of the environment rewards."""

    @abc.abstractmethod
    def _create_references_markdown_description(self) -> str:
        """Create a markdown description of the reference (e.g. papers) for this env."""

    def reset(self, *args, **kwargs) -> tuple[NDArray[np.float32], dict]:
        super().reset(*args, **kwargs)  # necessary to reset RNG if seed is given
        assert isinstance(self.observation_space, ObjectCentricBoxSpace)
        if (kwargs.get("options") is not None) and (
            "init_state" in kwargs.get("options", {})
        ):
            # NOTE: From user perspective, they might just pass in a state
            # that is similar to the observation array for resetting,
            # not an ObjectCentricState.
            if not isinstance(kwargs["options"]["init_state"], ObjectCentricState):
                assert isinstance(kwargs["options"]["init_state"], np.ndarray)
                obj_centric_state = self.observation_space.devectorize(
                    kwargs["options"]["init_state"]
                )
                kwargs["options"]["init_state"] = obj_centric_state
        obs, info = self._dynamic2d_env.reset(*args, **kwargs)
        vec_obs = self.observation_space.vectorize(obs)
        return vec_obs, info

    def step(
        self, *args, **kwargs
    ) -> tuple[NDArray[np.float32], float, bool, bool, dict]:
        obs, reward, terminated, truncated, done = self._dynamic2d_env.step(
            *args, **kwargs
        )
        assert isinstance(self.observation_space, ObjectCentricBoxSpace)
        vec_obs = self.observation_space.vectorize(obs)
        return vec_obs, reward, terminated, truncated, done

    def render(self):
        return self._dynamic2d_env.render()

=======
>>>>>>> 145cbd92
    def get_action_from_gui_input(
        self, gui_input: dict[str, Any]
    ) -> NDArray[np.float32]:
        """Get the mapping from human inputs to actions."""
        # This will be implemented later
        assert isinstance(self.action_space, KinRobotActionSpace)
        return get_fingered_robot_action_from_gui_input(self.action_space, gui_input)<|MERGE_RESOLUTION|>--- conflicted
+++ resolved
@@ -443,122 +443,6 @@
             self.config.render_dpi,
         )
 
-<<<<<<< HEAD
-
-class ConstantObjectDynamic2DEnv(
-    gymnasium.Env[NDArray[np.float32], NDArray[np.float32]]
-):
-    """Defined by an object-centric Dynamic2D environment and a constant object set.
-
-    The point of this pattern is to allow implementing object-centric environments with
-    variable numbers of objects, but then also create versions of the environment with a
-    constant number of objects so it is easy to apply, e.g., RL approaches that use
-    fixed-dimensional observation and action spaces.
-    """
-
-    # NOTE: we need to define render_modes in the class instead of the instance because
-    # gym.make extracts render_modes from the class (entry_point) before instantiation.
-    metadata: dict[str, Any] = {"render_modes": ["rgb_array"]}
-
-    def __init__(self, *args, render_mode: str | None = None, **kwargs) -> None:
-        super().__init__()
-        self._dynamic2d_env = self._create_object_centric_dynamic2d_env(*args, **kwargs)
-        # Create a Box version of the observation space by extracting the constant
-        # objects from an exemplar state.
-        assert isinstance(
-            self._dynamic2d_env.observation_space, ObjectCentricStateSpace
-        )
-        exemplar_object_centric_state, _ = self._dynamic2d_env.reset()
-        obj_name_to_obj = {o.name: o for o in exemplar_object_centric_state}
-        obj_names = self._get_constant_object_names(exemplar_object_centric_state)
-        self._constant_objects = [obj_name_to_obj[o] for o in obj_names]
-        # This is a Box space with some extra functionality to allow easy vectorizing.
-        self.observation_space = self._dynamic2d_env.observation_space.to_box(
-            self._constant_objects, Dynamic2DRobotEnvTypeFeatures
-        )
-        self.action_space = self._dynamic2d_env.action_space
-        assert isinstance(self.observation_space, ObjectCentricBoxSpace)
-        # The action space already inherits from Box, so we don't need to change it.
-        assert isinstance(self.action_space, KinRobotActionSpace)
-        # Add descriptions to metadata for doc generation.
-        obs_md = self.observation_space.create_markdown_description()
-        act_md = self.action_space.create_markdown_description()
-        env_md = self._create_env_markdown_description()
-        reward_md = self._create_reward_markdown_description()
-        references_md = self._create_references_markdown_description()
-        # Update the metadata. Note that we need to define the render_modes in the class
-        # rather than in the instance because gym.make() extracts render_modes from cls.
-        self.metadata = self.metadata.copy()
-        self.metadata.update(
-            {
-                "description": env_md,
-                "observation_space_description": obs_md,
-                "action_space_description": act_md,
-                "reward_description": reward_md,
-                "references": references_md,
-                "render_fps": self._dynamic2d_env.metadata.get("render_fps", 20),
-            }
-        )
-        self.render_mode = render_mode
-
-    @abc.abstractmethod
-    def _create_object_centric_dynamic2d_env(
-        self, *args, **kwargs
-    ) -> Dynamic2DRobotEnv:
-        """Create the underlying object-centric environment."""
-
-    @abc.abstractmethod
-    def _get_constant_object_names(
-        self, exemplar_state: ObjectCentricState
-    ) -> list[str]:
-        """The ordered names of the constant objects extracted from the observations."""
-
-    @abc.abstractmethod
-    def _create_env_markdown_description(self) -> str:
-        """Create a markdown description of the overall environment."""
-
-    @abc.abstractmethod
-    def _create_reward_markdown_description(self) -> str:
-        """Create a markdown description of the environment rewards."""
-
-    @abc.abstractmethod
-    def _create_references_markdown_description(self) -> str:
-        """Create a markdown description of the reference (e.g. papers) for this env."""
-
-    def reset(self, *args, **kwargs) -> tuple[NDArray[np.float32], dict]:
-        super().reset(*args, **kwargs)  # necessary to reset RNG if seed is given
-        assert isinstance(self.observation_space, ObjectCentricBoxSpace)
-        if (kwargs.get("options") is not None) and (
-            "init_state" in kwargs.get("options", {})
-        ):
-            # NOTE: From user perspective, they might just pass in a state
-            # that is similar to the observation array for resetting,
-            # not an ObjectCentricState.
-            if not isinstance(kwargs["options"]["init_state"], ObjectCentricState):
-                assert isinstance(kwargs["options"]["init_state"], np.ndarray)
-                obj_centric_state = self.observation_space.devectorize(
-                    kwargs["options"]["init_state"]
-                )
-                kwargs["options"]["init_state"] = obj_centric_state
-        obs, info = self._dynamic2d_env.reset(*args, **kwargs)
-        vec_obs = self.observation_space.vectorize(obs)
-        return vec_obs, info
-
-    def step(
-        self, *args, **kwargs
-    ) -> tuple[NDArray[np.float32], float, bool, bool, dict]:
-        obs, reward, terminated, truncated, done = self._dynamic2d_env.step(
-            *args, **kwargs
-        )
-        assert isinstance(self.observation_space, ObjectCentricBoxSpace)
-        vec_obs = self.observation_space.vectorize(obs)
-        return vec_obs, reward, terminated, truncated, done
-
-    def render(self):
-        return self._dynamic2d_env.render()
-
-=======
->>>>>>> 145cbd92
     def get_action_from_gui_input(
         self, gui_input: dict[str, Any]
     ) -> NDArray[np.float32]:
